/*---------------------------------------------------------------------------------------------
 *  Copyright (c) Microsoft Corporation. All rights reserved.
 *  Licensed under the MIT License. See License.txt in the project root for license information.
 *--------------------------------------------------------------------------------------------*/

import { WarningMessageObserver } from '../../../src/observers/WarningMessageObserver';
import { assert, use as chaiUse, expect, should } from 'chai';
import { getFakeVsCode, getMSBuildDiagnosticsMessage, getOmnisharpMSBuildProjectDiagnosticsEvent, getOmnisharpServerOnErrorEvent } from '../testAssets/Fakes';
import { BaseEvent } from '../../../src/omnisharp/loggingEvents';
import { vscode } from '../../../src/vscodeAdapter';
import { TestScheduler } from 'rxjs/testing/TestScheduler';
import { Observable } from 'rxjs/Observable';
import "rxjs/add/operator/map";
import "rxjs/add/operator/debounceTime";
import 'rxjs/add/operator/timeout';
import 'rxjs/add/observable/fromPromise';
import 'rxjs/add/observable/timer';
import { Subject } from 'rxjs/Subject';

chaiUse(require('chai-as-promised'));
chaiUse(require('chai-string'));

suite('WarningMessageObserver', () => {
    suiteSetup(() => should());

    let doClickOk: () => void;
    let doClickCancel: () => void;
    let signalCommandDone: () => void;
    let commandDone = new Promise<void>(resolve => {
        signalCommandDone = () => { resolve(); };
    });

    let warningMessages: string[];
    let invokedCommand: string;
    let scheduler: TestScheduler;
    let assertionObservable: Subject<string>;
    let observer: WarningMessageObserver;
    let vscode: vscode = getFakeVsCode();

    vscode.window.showWarningMessage = async <T>(message: string, ...items: T[]) => {
        warningMessages.push(message);
        assertionObservable.next(`[${warningMessages.length}] ${message}`);
        return new Promise<T>(resolve => {
            doClickCancel = () => {
                resolve(undefined);
            };

            doClickOk = () => {
                resolve(items[0]);
            };
        });
    };

    vscode.commands.executeCommand = <T>(command: string, ...rest: any[]) => {
        invokedCommand = command;
        signalCommandDone();
        return <T>undefined;
    };

    setup(() => {
<<<<<<< HEAD
        scheduler = new rx.HistoricalScheduler(0, (x, y) => {
            return x > y ? 1 : -1;
        });
        observer = new WarningMessageObserver(vscode, () => false, scheduler);
        warningMessage = undefined;
=======
        assertionObservable = new Subject<string>();
        scheduler = new TestScheduler(assert.deepEqual);
        scheduler.maxFrames = 9000;
        observer = new WarningMessageObserver(vscode, scheduler);
        warningMessages = [];
>>>>>>> 9795d54a
        invokedCommand = undefined;
        commandDone = new Promise<void>(resolve => {
            signalCommandDone = () => { resolve(); };
        });
    });

    test('OmnisharpServerMsBuildProjectDiagnostics: No action is taken if the errors array is empty', () => {
        let event = getOmnisharpMSBuildProjectDiagnosticsEvent("someFile",
            [getMSBuildDiagnosticsMessage("warningFile", "", "", 0, 0, 0, 0)],
            []);
        observer.post(event);
        expect(invokedCommand).to.be.undefined;
    });

    test('OmnisharpServerMsBuildProjectDiagnostics: No event is posted if warning is disabled', () => {
        let newObserver = new WarningMessageObserver(vscode, () => true, scheduler);
        let event = getOmnisharpMSBuildProjectDiagnosticsEvent("someFile",
            [getMSBuildDiagnosticsMessage("warningFile", "", "", 0, 0, 0, 0)],
            [getMSBuildDiagnosticsMessage("warningFile", "", "", 0, 0, 0, 0)]);
        newObserver.post(event);
        expect(warningMessage).to.be.undefined;
    });

    [
        getOmnisharpMSBuildProjectDiagnosticsEvent("someFile",
            [getMSBuildDiagnosticsMessage("warningFile", "", "", 1, 2, 3, 4)],
            [getMSBuildDiagnosticsMessage("errorFile", "", "", 5, 6, 7, 8)]),
        getOmnisharpServerOnErrorEvent("someText", "someFile", 1, 2)
    ].forEach((event: BaseEvent) => {
        suite(`${event.constructor.name}`, () => {

            test(`When the event is fired then a warning message is displayed`, () => {
                let marble = `${timeToMarble(1500)}a`;
                let marble_event_map = { a: event };
                let eventList = scheduler.createHotObservable(marble, marble_event_map);
                eventList.subscribe(e => observer.post(e));
                scheduler.expectObservable(assertionObservable).toBe(`${timeToMarble(3000)}a`, { a: '[1] Some projects have trouble loading. Please review the output for more details.' });
                scheduler.flush();

                expect(warningMessages.length).to.be.equal(1);
                expect(warningMessages[0]).to.be.equal("Some projects have trouble loading. Please review the output for more details.");
            });

            test(`When events are fired rapidly, then they are debounced by 1500 ms`, () => {
                let marble = `${timeToMarble(1000)}a${timeToMarble(500)}b${timeToMarble(500)}c`;

                let eventB = getOmnisharpMSBuildProjectDiagnosticsEvent("BFile",
                    [getMSBuildDiagnosticsMessage("warningFile", "", "", 1, 2, 3, 4)],
                    [getMSBuildDiagnosticsMessage("errorFile", "", "", 5, 6, 7, 8)]);

                let eventC = getOmnisharpMSBuildProjectDiagnosticsEvent("CFile",
                    [getMSBuildDiagnosticsMessage("warningFile", "", "", 1, 2, 3, 4)],
                    [getMSBuildDiagnosticsMessage("errorFile", "", "", 5, 6, 7, 8)]);

                let marble_event_map = { a: event, b: eventB, c: eventC };
                let eventList = scheduler.createHotObservable(marble, marble_event_map);
                eventList.subscribe(e => observer.post(e));
                scheduler.expectObservable(assertionObservable).toBe(`${timeToMarble(3520)}a`, { a: '[1] Some projects have trouble loading. Please review the output for more details.' });
                scheduler.flush();

                expect(warningMessages.length).to.be.equal(1);
                expect(warningMessages[0]).to.be.equal("Some projects have trouble loading. Please review the output for more details.");
            });

            test(`When events are 1500 ms apart, then they are not debounced`, () => {
                let marble = `${timeToMarble(1000)}a${timeToMarble(490)}b${timeToMarble(1500)}c`;

                let eventB = getOmnisharpMSBuildProjectDiagnosticsEvent("BFile",
                    [getMSBuildDiagnosticsMessage("warningFile", "", "", 1, 2, 3, 4)],
                    [getMSBuildDiagnosticsMessage("errorFile", "", "", 5, 6, 7, 8)]);

                let eventC = getOmnisharpMSBuildProjectDiagnosticsEvent("CFile",
                    [getMSBuildDiagnosticsMessage("warningFile", "", "", 1, 2, 3, 4)],
                    [getMSBuildDiagnosticsMessage("errorFile", "", "", 5, 6, 7, 8)]);

                let marble_event_map = { a: event, b: eventB, c: eventC };
                let eventList = scheduler.createHotObservable(marble, marble_event_map);
                eventList.subscribe(e => observer.post(e));
                scheduler.expectObservable(assertionObservable).toBe(`${timeToMarble(3000)}a${timeToMarble(1500)}b`,
                    {
                        a: '[1] Some projects have trouble loading. Please review the output for more details.',
                        b: '[2] Some projects have trouble loading. Please review the output for more details.'
                    });
                scheduler.flush();
                expect(warningMessages.length).to.be.equal(2);
                expect(warningMessages[0]).to.be.equal("Some projects have trouble loading. Please review the output for more details.");
            });

            test(`Given a warning message, when the user clicks ok the command is executed`, async () => {
                let marble = `${timeToMarble(1500)}a`;
                let eventList = scheduler.createHotObservable(marble, { a: event });
                scheduler.expectObservable(eventList.map(e => observer.post(e)));
                scheduler.flush();
                doClickOk();
                await commandDone;
                expect(invokedCommand).to.be.equal("o.showOutput");
            });

            test(`Given a warning message, when the user clicks cancel the command is not executed`, async () => {
                let marble = `${timeToMarble(1500)}a--|`;
                let eventList = scheduler.createHotObservable(marble, { a: event });
                scheduler.expectObservable(eventList.map(e => observer.post(e)));
                scheduler.flush();
                doClickCancel();
                await expect(Observable.fromPromise(commandDone).timeout(1).toPromise()).to.be.rejected;
                expect(invokedCommand).to.be.undefined;
            });
        });
    });
});

function timeToMarble(timeinMilliseconds: number): string {
    let marble = "";
    for (let i = 0; i < (timeinMilliseconds / 10); i++) {
        marble += "-";
    }
    return marble;
}<|MERGE_RESOLUTION|>--- conflicted
+++ resolved
@@ -58,19 +58,11 @@
     };
 
     setup(() => {
-<<<<<<< HEAD
-        scheduler = new rx.HistoricalScheduler(0, (x, y) => {
-            return x > y ? 1 : -1;
-        });
-        observer = new WarningMessageObserver(vscode, () => false, scheduler);
-        warningMessage = undefined;
-=======
         assertionObservable = new Subject<string>();
         scheduler = new TestScheduler(assert.deepEqual);
         scheduler.maxFrames = 9000;
-        observer = new WarningMessageObserver(vscode, scheduler);
+        observer = new WarningMessageObserver(vscode, () => false, scheduler);
         warningMessages = [];
->>>>>>> 9795d54a
         invokedCommand = undefined;
         commandDone = new Promise<void>(resolve => {
             signalCommandDone = () => { resolve(); };
