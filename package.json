{
  "name": "csharp",
  "publisher": "ms-vscode",
  "version": "1.8.0-beta1",
  "description": "C# for Visual Studio Code (powered by OmniSharp).",
  "displayName": "C#",
  "author": "Microsoft Corporation",
  "license": "SEE LICENSE IN RuntimeLicenses/license.txt",
  "icon": "images/csharpIcon.png",
  "preview": true,
  "bugs": {
    "url": "https://github.com/OmniSharp/omnisharp-vscode/issues"
  },
  "repository": {
    "type": "git",
    "url": "https://github.com/OmniSharp/omnisharp-vscode.git"
  },
  "categories": [
    "Debuggers",
    "Languages",
    "Linters",
    "Snippets"
  ],
  "main": "./out/src/main",
  "scripts": {
<<<<<<< HEAD
    "vscode:prepublish": "tsc -p ./",
    "compile": "tsc -p ./ && gulp tslint",
    "watch": "tsc -watch -p ./",
    "test": "node ./node_modules/vscode/bin/test",
    "postinstall": "node ./node_modules/vscode/bin/install"
=======
    "postinstall": "node ./node_modules/vscode/bin/install && tsc"
>>>>>>> e4184ead
  },
  "dependencies": {
    "fs-extra": "^1.0.0",
    "http-proxy-agent": "^1.0.0",
    "https-proxy-agent": "^1.0.0",
    "lodash.debounce": "^4.0.8",
    "mkdirp": "^0.5.1",
    "open": "*",
    "semver": "*",
<<<<<<< HEAD
    "tmp": "0.0.28",
=======
    "request-light": "^0.1.0",
    "jsonc-parser": "^0.2.0",
>>>>>>> e4184ead
    "vscode-debugprotocol": "^1.6.1",
    "vscode-extension-telemetry": "0.0.4",
    "yauzl": "^2.5.0"
  },
  "devDependencies": {
    "@types/chai": "^3.4.34",
    "@types/fs-extra": "0.0.35",
    "@types/mkdirp": "^0.3.29",
    "@types/mocha": "^2.2.32",
    "@types/node": "^6.0.40",
    "@types/semver": "^5.3.30",
    "@types/tmp": "0.0.32",
    "chai": "^3.5.0",
    "del": "^2.0.2",
    "gulp": "^3.9.1",
    "gulp-mocha": "^2.1.3",
    "gulp-tslint": "^4.3.0",
<<<<<<< HEAD
    "mocha": "^2.3.3",
    "plist": "^2.0.1",
    "tslint": "^3.15.1",
    "tslint-microsoft-contrib": "^2.0.12",
    "typescript": "^2.0.3",
    "vsce": "^1.7.0",
    "vscode": "^1.0.3"
=======
    "tslint": "^3.3.0",
    "tslint-microsoft-contrib": "^2.0.0",
    "typescript": "^1.8.9",
    "vscode": "^0.11.0",
    "vsce": "^1.3.0"
>>>>>>> e4184ead
  },
  "runtimeDependencies": [
    {
      "description": "Mono Runtime (Linux / x86)",
      "url": "https://omnisharpdownload.blob.core.windows.net/ext/mono.linux-x86-4.8.0.478.zip",
      "installPath": "./bin",
      "platforms": [
        "linux"
      ],
      "architectures": [
        "x86"
      ],
      "binaries": [
        "./mono.linux-x86",
        "./run"
      ]
    },
    {
      "description": "Mono Runtime (Linux / x64)",
      "url": "https://omnisharpdownload.blob.core.windows.net/ext/mono.linux-x86_64-4.8.0.478.zip",
      "installPath": "./bin",
      "platforms": [
        "linux"
      ],
      "architectures": [
        "x86_64"
      ],
      "binaries": [
        "./mono.linux-x86_64",
        "./run"
      ]
    },
    {
      "description": "Mono Runtime (macOS)",
      "url": "https://omnisharpdownload.blob.core.windows.net/ext/mono.osx-4.8.0.478.zip",
      "installPath": "./bin",
      "platforms": [
        "darwin"
      ],
      "binaries": [
        "./mono.osx",
        "./run"
      ]
    },
    {
      "description": "Mono Framework Assemblies",
      "url": "https://omnisharpdownload.blob.core.windows.net/ext/framework-4.8.0.478.zip",
      "installPath": "./bin/framework",
      "platforms": [
        "darwin",
        "linux"
      ]
    },
    {
      "description": "OmniSharp (.NET 4.6 / x86)",
      "url": "https://omnisharpdownload.blob.core.windows.net/ext/omnisharp-win-x86-1.10.0.zip",
      "installPath": "./bin/omnisharp",
      "platforms": [
        "win32"
      ],
      "architectures": [
        "x86"
      ]
    },
    {
      "description": "OmniSharp (.NET 4.6 / x64)",
      "url": "https://omnisharpdownload.blob.core.windows.net/ext/omnisharp-win-x64-1.10.0.zip",
      "installPath": "./bin/omnisharp",
      "platforms": [
        "win32"
      ],
      "architectures": [
        "x86_64"
      ]
    },
    {
      "description": "OmniSharp (Mono 4.6)",
      "url": "https://omnisharpdownload.blob.core.windows.net/ext/omnisharp-mono-1.10.0.zip",
      "installPath": "./bin/omnisharp",
      "platforms": [
        "darwin",
        "linux"
      ]
    },
    {
      "description": ".NET Core Debugger (Windows / x64)",
      "url": "https://vsdebugger.azureedge.net/coreclr-debug-1-7-1/coreclr-debug-win7-x64.zip",
      "fallbackUrl": "https://vsdebugger.blob.core.windows.net/coreclr-debug-1-7-1/coreclr-debug-win7-x64.zip",
      "installPath": ".debugger",
      "runtimeIds": [
        "win7-x64"
      ]
    },
    {
      "description": ".NET Core Debugger (macOS / x64)",
      "url": "https://vsdebugger.azureedge.net/coreclr-debug-1-7-1/coreclr-debug-osx.10.11-x64.zip",
      "fallbackUrl": "https://vsdebugger.blob.core.windows.net/coreclr-debug-1-7-1/coreclr-debug-osx.10.11-x64.zip",
      "installPath": ".debugger",
      "runtimeIds": [
        "osx.10.11-x64"
      ],
      "binaries": [
        "./OpenDebugAD7",
        "./clrdbg"
      ]
    },
    {
      "description": ".NET Core Debugger (CentOS / x64)",
      "url": "https://vsdebugger.azureedge.net/coreclr-debug-1-7-1/coreclr-debug-centos.7-x64.zip",
      "fallbackUrl": "https://vsdebugger.blob.core.windows.net/coreclr-debug-1-7-1/coreclr-debug-centos.7-x64.zip",
      "installPath": ".debugger",
      "runtimeIds": [
        "centos.7-x64"
      ],
      "binaries": [
        "./OpenDebugAD7",
        "./clrdbg"
      ]
    },
    {
      "description": ".NET Core Debugger (Debian / x64)",
      "url": "https://vsdebugger.azureedge.net/coreclr-debug-1-7-1/coreclr-debug-debian.8-x64.zip",
      "fallbackUrl": "https://vsdebugger.blob.core.windows.net/coreclr-debug-1-7-1/coreclr-debug-debian.8-x64.zip",
      "installPath": ".debugger",
      "runtimeIds": [
        "debian.8-x64"
      ],
      "binaries": [
        "./OpenDebugAD7",
        "./clrdbg"
      ]
    },
    {
      "description": ".NET Core Debugger (Fedora 23 / x64)",
      "url": "https://vsdebugger.azureedge.net/coreclr-debug-1-7-1/coreclr-debug-fedora.23-x64.zip",
      "fallbackUrl": "https://vsdebugger.blob.core.windows.net/coreclr-debug-1-7-1/coreclr-debug-fedora.23-x64.zip",
      "installPath": ".debugger",
      "runtimeIds": [
        "fedora.23-x64"
      ],
      "binaries": [
        "./OpenDebugAD7",
        "./clrdbg"
      ]
    },
    {
      "description": ".NET Core Debugger (Fedora 24 / x64)",
      "url": "https://vsdebugger.azureedge.net/coreclr-debug-1-7-1/coreclr-debug-fedora.24-x64.zip",
      "fallbackUrl": "https://vsdebugger.blob.core.windows.net/coreclr-debug-1-7-1/coreclr-debug-fedora.24-x64.zip",
      "installPath": ".debugger",
      "runtimeIds": [
        "fedora.24-x64"
      ],
      "binaries": [
        "./OpenDebugAD7",
        "./clrdbg"
      ]
    },
    {
      "description": ".NET Core Debugger (OpenSUSE 13 / x64)",
      "url": "https://vsdebugger.azureedge.net/coreclr-debug-1-7-1/coreclr-debug-opensuse.13.2-x64.zip",
      "fallbackUrl": "https://vsdebugger.blob.core.windows.net/coreclr-debug-1-7-1/coreclr-debug-opensuse.13.2-x64.zip",
      "installPath": ".debugger",
      "runtimeIds": [
        "opensuse.13.2-x64"
      ],
      "binaries": [
        "./OpenDebugAD7",
        "./clrdbg"
      ]
    },
    {
      "description": ".NET Core Debugger (OpenSUSE 42 / x64)",
      "url": "https://vsdebugger.azureedge.net/coreclr-debug-1-7-1/coreclr-debug-opensuse.42.1-x64.zip",
      "fallbackUrl": "https://vsdebugger.blob.core.windows.net/coreclr-debug-1-7-1/coreclr-debug-opensuse.42.1-x64.zip",
      "installPath": ".debugger",
      "runtimeIds": [
        "opensuse.42.1-x64"
      ],
      "binaries": [
        "./OpenDebugAD7",
        "./clrdbg"
      ]
    },
    {
      "description": ".NET Core Debugger (RHEL / x64)",
      "url": "https://vsdebugger.azureedge.net/coreclr-debug-1-7-1/coreclr-debug-rhel.7.2-x64.zip",
      "fallbackUrl": "https://vsdebugger.blob.core.windows.net/coreclr-debug-1-7-1/coreclr-debug-rhel.7.2-x64.zip",
      "installPath": ".debugger",
      "runtimeIds": [
        "rhel.7-x64"
      ],
      "binaries": [
        "./OpenDebugAD7",
        "./clrdbg"
      ]
    },
    {
      "description": ".NET Core Debugger (Ubuntu 14.04 / x64)",
      "url": "https://vsdebugger.azureedge.net/coreclr-debug-1-7-1/coreclr-debug-ubuntu.14.04-x64.zip",
      "fallbackUrl": "https://vsdebugger.blob.core.windows.net/coreclr-debug-1-7-1/coreclr-debug-ubuntu.14.04-x64.zip",
      "installPath": ".debugger",
      "runtimeIds": [
        "ubuntu.14.04-x64"
      ],
      "binaries": [
        "./OpenDebugAD7",
        "./clrdbg"
      ]
    },
    {
      "description": ".NET Core Debugger (Ubuntu 16.04 / x64)",
      "url": "https://vsdebugger.azureedge.net/coreclr-debug-1-7-1/coreclr-debug-ubuntu.16.04-x64.zip",
      "fallbackUrl": "https://vsdebugger.blob.core.windows.net/coreclr-debug-1-7-1/coreclr-debug-ubuntu.16.04-x64.zip",
      "installPath": ".debugger",
      "runtimeIds": [
        "ubuntu.16.04-x64"
      ],
      "binaries": [
        "./OpenDebugAD7",
        "./clrdbg"
      ]
    },
    {
      "description": ".NET Core Debugger (Ubuntu 16.10 / x64)",
      "url": "https://vsdebugger.azureedge.net/coreclr-debug-1-7-1/coreclr-debug-ubuntu.16.10-x64.zip",
      "fallbackUrl": "https://vsdebugger.blob.core.windows.net/coreclr-debug-1-7-1/coreclr-debug-ubuntu.16.10-x64.zip",
      "installPath": ".debugger",
      "runtimeIds": [
        "ubuntu.16.10-x64"
      ],
      "binaries": [
        "./OpenDebugAD7",
        "./clrdbg"
      ]
    }
  ],
  "engines": {
    "vscode": "^1.9.0"
  },
  "activationEvents": [
    "onLanguage:csharp",
    "onCommand:o.restart",
    "onCommand:o.pickProjectAndStart",
    "onCommand:o.showOutput",
    "onCommand:dotnet.restore",
    "onCommand:csharp.downloadDebugger",
    "onCommand:csharp.listProcess",
    "onCommand:csharp.listRemoteProcess",
    "workspaceContains:project.json"
  ],
  "contributes": {
    "languages": [
      {
        "id": "csharp",
        "extensions": [
          ".cs",
          ".csx"
        ],
        "aliases": [
          "C#",
          "csharp"
        ],
        "configuration": "./csharp.configuration.json"
      }
    ],
    "configuration": {
      "title": "C# configuration",
      "properties": {
        "csharp.suppressDotnetInstallWarning": {
          "type": "boolean",
          "default": false,
          "description": "Suppress the warning that the .NET CLI is not on the path."
        },
        "csharp.suppressDotnetRestoreNotification": {
          "type": "boolean",
          "default": false,
          "description": "Suppress the notification window to perform a 'dotnet restore' when dependencies can't be resolved."
        },
        "omnisharp.path": {
          "type": [
            "string",
            "null"
          ],
          "default": null,
          "description": "Specifies the full path to the OmniSharp server."
        },
        "omnisharp.useMono": {
          "type": "boolean",
          "default": false,
          "description": "Launch OmniSharp with Mono."
        },
        "omnisharp.loggingLevel": {
          "type": "string",
          "default": "information",
          "enum": [
            "trace",
            "debug",
            "information",
            "warning",
            "error",
            "critical"
          ],
          "description": "Specifies the level of logging output from the OmniSharp server."
        },
        "omnisharp.autoStart": {
          "type": "boolean",
          "default": true,
          "description": "Specifies whether the OmniSharp server will be automatically started or not. If false, OmniSharp can be started with the 'Restart OmniSharp' command"
        },
        "omnisharp.projectLoadTimeout": {
          "type": "number",
          "default": 60,
          "description": "The time Visual Studio Code will wait for the OmniSharp server to start. Time is expressed in seconds."
        },
        "omnisharp.maxProjectResults": {
          "type": "number",
          "default": 250,
          "description": "The maximum number of projects to be shown in the 'Select Project' dropdown (maximum 250)."
        },
        "omnisharp.useEditorFormattingSettings": {
          "type": "boolean",
          "default": true,
          "description": "Specifes whether OmniSharp should use VS Code editor settings for C# code formatting (use of tabs, indentation size)."
        }
      }
    },
    "grammars": [
      {
        "language": "csharp",
        "scopeName": "source.cs",
        "path": "./syntaxes/csharp.tmLanguage"
      }
    ],
    "jsonValidation": [
      {
        "fileMatch": "project.json",
        "url": "http://json.schemastore.org/project"
      },
      {
        "fileMatch": "omnisharp.json",
        "url": "http://json.schemastore.org/omnisharp"
      }
    ],
    "commands": [
      {
        "command": "o.restart",
        "title": "Restart OmniSharp",
        "category": "OmniSharp"
      },
      {
        "command": "o.pickProjectAndStart",
        "title": "Select Project",
        "category": "OmniSharp"
      },
      {
        "command": "dotnet.generateAssets",
        "title": "Generate Assets for Build and Debug",
        "category": ".NET"
      },
      {
        "command": "dotnet.restore",
        "title": "Restore Packages",
        "category": ".NET"
      },
      {
        "command": "csharp.downloadDebugger",
        "title": "Download .NET Core Debugger",
        "category": "Debug"
      },
      {
        "command": "csharp.listProcess",
        "title": "List process for attach",
        "category": "CSharp"
      },
      {
        "command": "csharp.listRemoteProcess",
        "title": "List processes on remote connection for attach",
        "category": "CSharp"
      }
    ],
    "keybindings": [
      {
        "command": "o.showOutput",
        "key": "Ctrl+L L",
        "mac": "Cmd+L L"
      },
      {
        "key": "shift+0",
        "command": "^acceptSelectedSuggestion",
        "when": "editorTextFocus && suggestWidgetVisible && editorLangId == 'csharp' && suggestionSupportsAcceptOnKey"
      },
      {
        "key": "shift+9",
        "command": "^acceptSelectedSuggestion",
        "when": "editorTextFocus && suggestWidgetVisible && editorLangId == 'csharp' && suggestionSupportsAcceptOnKey"
      },
      {
        "key": ".",
        "command": "^acceptSelectedSuggestion",
        "when": "editorTextFocus && suggestWidgetVisible && editorLangId == 'csharp' && suggestionSupportsAcceptOnKey"
      }
    ],
    "snippets": [
      {
        "language": "csharp",
        "path": "./snippets/csharp.json"
      }
    ],
    "debuggers": [
      {
        "type": "coreclr",
        "label": ".NET Core",
        "enableBreakpointsFor": {
          "languageIds": [
            "csharp",
            "razor"
          ]
        },
        "runtime": "node",
        "runtimeArgs": [],
        "variables": {
          "pickProcess": "csharp.listProcess",
          "pickRemoteProcess": "csharp.listRemoteProcess"
        },
        "program": "./out/src/coreclr-debug/proxy.js",
        "aiKey": "AIF-d9b70cd4-b9f9-4d70-929b-a071c400b217",
        "configurationAttributes": {
          "launch": {
            "type": "object",
            "required": [
              "program",
              "cwd"
            ],
            "properties": {
              "program": {
                "type": "string",
                "description": "Path to the application dll or .NET Core host executable to launch. Example: '${workspaceRoot}/bin/Debug/<target-framework>/<project-name.dll>' where:\n<target-framework>: (example: 'netstandard1.5') This is the name of the framework that the app is being built for. It is set in the project.json file.\n<project-name>: (example: 'MyApp') The name of the project being debugged.",
                "default": "${workspaceRoot}/bin/Debug/<target-framework>/<project-name.dll>"
              },
              "cwd": {
                "type": "string",
                "description": "Path to the working directory of the program being debugged. Default is the current workspace.",
                "default": "${workspaceRoot}"
              },
              "args": {
                "type": "array",
                "description": "Command line arguments passed to the program.",
                "items": {
                  "type": "string"
                },
                "default": []
              },
              "stopAtEntry": {
                "type": "boolean",
                "description": "If true, the debugger should stop at the entry point of the target.",
                "default": false
              },
              "launchBrowser": {
                "description": "Describes options to launch a web browser as part of launch",
                "default": {
                  "enabled": true,
                  "args": "${auto-detect-url}",
                  "windows": {
                    "command": "cmd.exe",
                    "args": "/C start ${auto-detect-url}"
                  },
                  "osx": {
                    "command": "open"
                  },
                  "linux": {
                    "command": "xdg-open"
                  }
                },
                "type": "object",
                "properties": {
                  "enabled": {
                    "type": "boolean",
                    "description": "Whether web browser launch is enabled",
                    "default": true
                  },
                  "args": {
                    "type": "string",
                    "description": "The arguments to pass to the command to open the browser. Use ${auto-detect-url} to automatically use the address the server is listening to",
                    "default": "${auto-detect-url}"
                  },
                  "osx": {
                    "description": "OSX-specific web launch configuration options",
                    "default": {
                      "command": "open"
                    },
                    "type": "object",
                    "properties": {
                      "command": {
                        "type": "string",
                        "description": "The command to execute for launching the web browser",
                        "default": "open"
                      },
                      "args": {
                        "type": "string",
                        "description": "The arguments to pass to the command to open the browser. Use ${auto-detect-url} to automatically use the address the server is listening to",
                        "default": "${auto-detect-url}"
                      }
                    }
                  },
                  "linux": {
                    "description": "Linux-specific web launch configuration options",
                    "default": {
                      "command": "xdg-open"
                    },
                    "type": "object",
                    "properties": {
                      "command": {
                        "type": "string",
                        "description": "The command to execute for launching the web browser",
                        "default": "xdg-open"
                      },
                      "args": {
                        "type": "string",
                        "description": "The arguments to pass to the command to open the browser. Use ${auto-detect-url} to automatically use the address the server is listening to",
                        "default": "${auto-detect-url}"
                      }
                    }
                  },
                  "windows": {
                    "description": "Windows-specific web launch configuration options",
                    "default": {
                      "command": "cmd.exe",
                      "args": "/C start ${auto-detect-url}"
                    },
                    "type": "object",
                    "properties": {
                      "command": {
                        "type": "string",
                        "description": "The command to execute for launching the web browser",
                        "default": "cmd.exe"
                      },
                      "args": {
                        "type": "string",
                        "description": "The arguments to pass to the command to open the browser. Use ${auto-detect-url} to automatically use the address the server is listening to",
                        "default": "${auto-detect-url}"
                      }
                    }
                  }
                }
              },
              "env": {
                "type": "object",
                "additionalProperties": {
                  "type": "string"
                },
                "description": "Environment variables passed to the program.",
                "default": {}
              },
              "externalConsole": {
                "type": "boolean",
                "description": "If 'true' the debugger should launch the target application into a new external console.",
                "default": false
              },
              "sourceFileMap": {
                "type": "object",
                "description": "Optional source file mappings passed to the debug engine. Example: '{ \"C:\\foo\":\"/home/user/foo\" }'",
                "additionalProperties": {
                  "type": "string"
                },
                "default": {
                  "<source-path>": "<target-path>"
                }
              },
              "justMyCode": {
                "type": "boolean",
                "description": "Optional flag to only show user code.",
                "default": true
              },
              "symbolPath": {
                "type": "array",
                "description": "Array of directories to use to search for .pdb files. These directories will be searched in addition to the default locations -- next to the module and the path where the pdb was originally dropped to. Example: '[ \"/Volumes/symbols\" ]",
                "items": {
                  "type": "string"
                },
                "default": []
              },
              "requireExactSource": {
                "type": "boolean",
                "description": "Optional flag to require current source code to match the pdb.",
                "default": true
              },
              "enableStepFiltering": {
                "type": "boolean",
                "description": "Optional flag to enable stepping over Properties and Operators.",
                "default": true
              },
              "logging": {
                "description": "Optional flags to determine what types of messages should be logged to the output window.",
                "type": "object",
                "required": [],
                "default": {},
                "properties": {
                  "exceptions": {
                    "type": "boolean",
                    "description": "Optional flag to determine whether exception messages should be logged to the output window.",
                    "default": true
                  },
                  "moduleLoad": {
                    "type": "boolean",
                    "description": "Optional flag to determine whether module load events should be logged to the output window.",
                    "default": true
                  },
                  "programOutput": {
                    "type": "boolean",
                    "description": "Optional flag to determine whether program output should be logged to the output window when not using an external console.",
                    "default": true
                  },
                  "engineLogging": {
                    "type": "boolean",
                    "description": "Optional flag to determine whether diagnostic engine logs should be logged to the output window.",
                    "default": false
                  },
                  "trace": {
                    "type": "boolean",
                    "description": "Optional flag to determine whether diagnostic adapter command tracing should be logged to the output window.",
                    "default": false
                  },
                  "traceResponse": {
                    "type": "boolean",
                    "description": "Optional flag to determine whether diagnostic adapter command and response tracing should be logged to the output window.",
                    "default": false
                  }
                }
              },
              "pipeTransport": {
                "description": "When present, this tells the debugger to connect to a remote computer using another executable as a pipe that will relay standard input/output between VS Code and the .NET Core debugger backend executable (clrdbg).",
                "type": "object",
                "default": {
                  "pipeCwd": "${workspaceRoot}",
                  "pipeProgram": "enter the fully qualified path for the pipe program name, for example '/usr/bin/ssh'",
                  "pipeArgs": [],
                  "debuggerPath": "enter the path for the debugger on the target machine, for example ~/clrdbg/clrdbg"
                },
                "properties": {
                  "pipeCwd": {
                    "type": "string",
                    "description": "The fully qualified path to the working directory for the pipe program.",
                    "default": "${workspaceRoot}"
                  },
                  "pipeProgram": {
                    "type": "string",
                    "description": "The fully qualified pipe command to execute.",
                    "default": "enter the fully qualified path for the pipe program name, for example '/usr/bin/ssh'"
                  },
                  "pipeArgs": {
                    "type": "array",
                    "description": "Command line arguments passed to the pipe program. Token ${debuggerCommand} in pipeArgs will get replaced by the full debugger command, this token can be specified inline with other arguments. If ${debuggerCommand} isn’t used in any argument, the full debugger command will be instead be added to the end of the argument list.",
                    "items": {
                      "type": "string"
                    },
                    "default": []
                  },
                  "debuggerPath": {
                    "type": "string",
                    "description": "The full path to the debugger on the target machine.",
                    "default": "enter the path for the debugger on the target machine, for example ~/clrdbg/clrdbg"
                  },
                  "pipeEnv": {
                    "type": "object",
                    "additionalProperties": {
                      "type": "string"
                    },
                    "description": "Environment variables passed to the pipe program.",
                    "default": {}
                  },
                  "windows": {
                    "description": "Windows-specific pipe launch configuration options",
                    "default": {
                      "pipeCwd": "${workspaceRoot}",
                      "pipeProgram": "enter the fully qualified path for the pipe program name, for example 'c:\\tools\\plink.exe'",
                      "pipeArgs": []
                    },
                    "type": "object",
                    "properties": {
                      "pipeCwd": {
                        "type": "string",
                        "description": "The fully qualified path to the working directory for the pipe program.",
                        "default": "${workspaceRoot}"
                      },
                      "pipeProgram": {
                        "type": "string",
                        "description": "The fully qualified pipe command to execute.",
                        "default": "enter the fully qualified path for the pipe program name, for example '/usr/bin/ssh'"
                      },
                      "pipeArgs": {
                        "type": "array",
                        "description": "Command line arguments passed to the pipe program. Token ${debuggerCommand} in pipeArgs will get replaced by the full debugger command, this token can be specified inline with other arguments. If ${debuggerCommand} isn’t used in any argument, the full debugger command will be instead be added to the end of the argument list.",
                        "items": {
                          "type": "string"
                        },
                        "default": []
                      },
                      "pipeEnv": {
                        "type": "object",
                        "additionalProperties": {
                          "type": "string"
                        },
                        "description": "Environment variables passed to the pipe program.",
                        "default": {}
                      }
                    }
                  },
                  "osx": {
                    "description": "OSX-specific pipe launch configuration options",
                    "default": {
                      "pipeCwd": "${workspaceRoot}",
                      "pipeProgram": "enter the fully qualified path for the pipe program name, for example '/usr/bin/ssh'",
                      "pipeArgs": []
                    },
                    "type": "object",
                    "properties": {
                      "pipeCwd": {
                        "type": "string",
                        "description": "The fully qualified path to the working directory for the pipe program.",
                        "default": "${workspaceRoot}"
                      },
                      "pipeProgram": {
                        "type": "string",
                        "description": "The fully qualified pipe command to execute.",
                        "default": "enter the fully qualified path for the pipe program name, for example '/usr/bin/ssh'"
                      },
                      "pipeArgs": {
                        "type": "array",
                        "description": "Command line arguments passed to the pipe program. Token ${debuggerCommand} in pipeArgs will get replaced by the full debugger command, this token can be specified inline with other arguments. If ${debuggerCommand} isn’t used in any argument, the full debugger command will be instead be added to the end of the argument list.",
                        "items": {
                          "type": "string"
                        },
                        "default": []
                      },
                      "pipeEnv": {
                        "type": "object",
                        "additionalProperties": {
                          "type": "string"
                        },
                        "description": "Environment variables passed to the pipe program.",
                        "default": {}
                      }
                    }
                  },
                  "linux": {
                    "description": "Linux-specific pipe launch configuration options",
                    "default": {
                      "pipeCwd": "${workspaceRoot}",
                      "pipeProgram": "enter the fully qualified path for the pipe program name, for example '/usr/bin/ssh'",
                      "pipeArgs": []
                    },
                    "type": "object",
                    "properties": {
                      "pipeCwd": {
                        "type": "string",
                        "description": "The fully qualified path to the working directory for the pipe program.",
                        "default": "${workspaceRoot}"
                      },
                      "pipeProgram": {
                        "type": "string",
                        "description": "The fully qualified pipe command to execute.",
                        "default": "enter the fully qualified path for the pipe program name, for example '/usr/bin/ssh'"
                      },
                      "pipeArgs": {
                        "type": "array",
                        "description": "Command line arguments passed to the pipe program. Token ${debuggerCommand} in pipeArgs will get replaced by the full debugger command, this token can be specified inline with other arguments. If ${debuggerCommand} isn’t used in any argument, the full debugger command will be instead be added to the end of the argument list.",
                        "items": {
                          "type": "string"
                        },
                        "default": []
                      },
                      "pipeEnv": {
                        "type": "object",
                        "additionalProperties": {
                          "type": "string"
                        },
                        "description": "Environment variables passed to the pipe program.",
                        "default": {}
                      }
                    }
                  }
                }
              }
            }
          },
          "attach": {
            "type": "object",
            "required": [],
            "properties": {
              "processName": {
                "type": "string",
                "description": "",
                "default": "The process name to attach to. If this is used, 'processId' should not be used."
              },
              "processId": {
                "anyOf": [
                  {
                    "type": "string",
                    "description": "The process id to attach to. Use \"${command.pickProcesss}\" to get a list of running processes to attach to. If 'processId' used, 'processName' should not be used.",
                    "default": "${command.pickProcess}"
                  },
                  {
                    "type": "integer",
                    "description": "The process id to attach to. Use \"${command.pickProcesss}\" to get a list of running processes to attach to. If 'processId' used, 'processName' should not be used.",
                    "default": 0
                  }
                ]
              },
              "sourceFileMap": {
                "type": "object",
                "description": "Optional source file mappings passed to the debug engine. Example: '{ \"C:\\foo\":\"/home/user/foo\" }'",
                "additionalProperties": {
                  "type": "string"
                },
                "default": {
                  "<source-path>": "<target-path>"
                }
              },
              "justMyCode": {
                "type": "boolean",
                "description": "Optional flag to only show user code.",
                "default": true
              },
              "symbolPath": {
                "type": "array",
                "description": "Array of directories to use to search for .pdb files. These directories will be searched in addition to the default locations -- next to the module and the path where the pdb was originally dropped to. Example: '[ \"/Volumes/symbols\" ]",
                "items": {
                  "type": "string"
                },
                "default": []
              },
              "requireExactSource": {
                "type": "boolean",
                "description": "Optional flag to require current source code to match the pdb.",
                "default": true
              },
              "enableStepFiltering": {
                "type": "boolean",
                "description": "Optional flag to enable stepping over Properties and Operators.",
                "default": true
              },
              "logging": {
                "description": "Optional flags to determine what types of messages should be logged to the output window.",
                "type": "object",
                "required": [],
                "default": {},
                "properties": {
                  "exceptions": {
                    "type": "boolean",
                    "description": "Optional flag to determine whether exception messages should be logged to the output window.",
                    "default": true
                  },
                  "moduleLoad": {
                    "type": "boolean",
                    "description": "Optional flag to determine whether module load events should be logged to the output window.",
                    "default": true
                  },
                  "programOutput": {
                    "type": "boolean",
                    "description": "Optional flag to determine whether program output should be logged to the output window when not using an external console.",
                    "default": true
                  },
                  "engineLogging": {
                    "type": "boolean",
                    "description": "Optional flag to determine whether diagnostic engine logs should be logged to the output window.",
                    "default": false
                  },
                  "trace": {
                    "type": "boolean",
                    "description": "Optional flag to determine whether diagnostic adapter command tracing should be logged to the output window.",
                    "default": false
                  },
                  "traceResponse": {
                    "type": "boolean",
                    "description": "Optional flag to determine whether diagnostic adapter command and response tracing should be logged to the output window.",
                    "default": false
                  }
                }
              },
              "pipeTransport": {
                "description": "When present, this tells the debugger to connect to a remote computer using another executable as a pipe that will relay standard input/output between VS Code and the .NET Core debugger backend executable (clrdbg).",
                "type": "object",
                "default": {
                  "pipeCwd": "${workspaceRoot}",
                  "pipeProgram": "enter the fully qualified path for the pipe program name, for example '/usr/bin/ssh'",
                  "pipeArgs": [],
                  "debuggerPath": "enter the path for the debugger on the target machine, for example ~/clrdbg/clrdbg"
                },
                "properties": {
                  "pipeCwd": {
                    "type": "string",
                    "description": "The fully qualified path to the working directory for the pipe program.",
                    "default": "${workspaceRoot}"
                  },
                  "pipeProgram": {
                    "type": "string",
                    "description": "The fully qualified pipe command to execute.",
                    "default": "enter the fully qualified path for the pipe program name, for example '/usr/bin/ssh'"
                  },
                  "pipeArgs": {
                    "type": "array",
                    "description": "Command line arguments passed to the pipe program. Token ${debuggerCommand} in pipeArgs will get replaced by the full debugger command, this token can be specified inline with other arguments. If ${debuggerCommand} isn’t used in any argument, the full debugger command will be instead be added to the end of the argument list.",
                    "items": {
                      "type": "string"
                    },
                    "default": []
                  },
                  "debuggerPath": {
                    "type": "string",
                    "description": "The full path to the debugger on the target machine.",
                    "default": "enter the path for the debugger on the target machine, for example ~/clrdbg/clrdbg"
                  },
                  "pipeEnv": {
                    "type": "object",
                    "additionalProperties": {
                      "type": "string"
                    },
                    "description": "Environment variables passed to the pipe program.",
                    "default": {}
                  },
                  "windows": {
                    "description": "Windows-specific pipe launch configuration options",
                    "default": {
                      "pipeCwd": "${workspaceRoot}",
                      "pipeProgram": "enter the fully qualified path for the pipe program name, for example 'c:\\tools\\plink.exe'",
                      "pipeArgs": []
                    },
                    "type": "object",
                    "properties": {
                      "pipeCwd": {
                        "type": "string",
                        "description": "The fully qualified path to the working directory for the pipe program.",
                        "default": "${workspaceRoot}"
                      },
                      "pipeProgram": {
                        "type": "string",
                        "description": "The fully qualified pipe command to execute.",
                        "default": "enter the fully qualified path for the pipe program name, for example '/usr/bin/ssh'"
                      },
                      "pipeArgs": {
                        "type": "array",
                        "description": "Command line arguments passed to the pipe program. Token ${debuggerCommand} in pipeArgs will get replaced by the full debugger command, this token can be specified inline with other arguments. If ${debuggerCommand} isn’t used in any argument, the full debugger command will be instead be added to the end of the argument list.",
                        "items": {
                          "type": "string"
                        },
                        "default": []
                      },
                      "pipeEnv": {
                        "type": "object",
                        "additionalProperties": {
                          "type": "string"
                        },
                        "description": "Environment variables passed to the pipe program.",
                        "default": {}
                      }
                    }
                  },
                  "osx": {
                    "description": "OSX-specific pipe launch configuration options",
                    "default": {
                      "pipeCwd": "${workspaceRoot}",
                      "pipeProgram": "enter the fully qualified path for the pipe program name, for example '/usr/bin/ssh'",
                      "pipeArgs": []
                    },
                    "type": "object",
                    "properties": {
                      "pipeCwd": {
                        "type": "string",
                        "description": "The fully qualified path to the working directory for the pipe program.",
                        "default": "${workspaceRoot}"
                      },
                      "pipeProgram": {
                        "type": "string",
                        "description": "The fully qualified pipe command to execute.",
                        "default": "enter the fully qualified path for the pipe program name, for example '/usr/bin/ssh'"
                      },
                      "pipeArgs": {
                        "type": "array",
                        "description": "Command line arguments passed to the pipe program. Token ${debuggerCommand} in pipeArgs will get replaced by the full debugger command, this token can be specified inline with other arguments. If ${debuggerCommand} isn’t used in any argument, the full debugger command will be instead be added to the end of the argument list.",
                        "items": {
                          "type": "string"
                        },
                        "default": []
                      },
                      "pipeEnv": {
                        "type": "object",
                        "additionalProperties": {
                          "type": "string"
                        },
                        "description": "Environment variables passed to the pipe program.",
                        "default": {}
                      }
                    }
                  },
                  "linux": {
                    "description": "Linux-specific pipe launch configuration options",
                    "default": {
                      "pipeCwd": "${workspaceRoot}",
                      "pipeProgram": "enter the fully qualified path for the pipe program name, for example '/usr/bin/ssh'",
                      "pipeArgs": []
                    },
                    "type": "object",
                    "properties": {
                      "pipeCwd": {
                        "type": "string",
                        "description": "The fully qualified path to the working directory for the pipe program.",
                        "default": "${workspaceRoot}"
                      },
                      "pipeProgram": {
                        "type": "string",
                        "description": "The fully qualified pipe command to execute.",
                        "default": "enter the fully qualified path for the pipe program name, for example '/usr/bin/ssh'"
                      },
                      "pipeArgs": {
                        "type": "array",
                        "description": "Command line arguments passed to the pipe program. Token ${debuggerCommand} in pipeArgs will get replaced by the full debugger command, this token can be specified inline with other arguments. If ${debuggerCommand} isn’t used in any argument, the full debugger command will be instead be added to the end of the argument list.",
                        "items": {
                          "type": "string"
                        },
                        "default": []
                      },
                      "pipeEnv": {
                        "type": "object",
                        "additionalProperties": {
                          "type": "string"
                        },
                        "description": "Environment variables passed to the pipe program.",
                        "default": {}
                      }
                    }
                  }
                }
              }
            }
          }
        },
        "initialConfigurations": [
          {
            "name": ".NET Core Launch (console)",
            "type": "coreclr",
            "request": "launch",
            "preLaunchTask": "build",
            "program": "${workspaceRoot}/bin/Debug/<target-framework>/<project-name.dll>",
            "args": [],
            "cwd": "${workspaceRoot}",
            "stopAtEntry": false,
            "externalConsole": false
          },
          {
            "name": ".NET Core Launch (web)",
            "type": "coreclr",
            "request": "launch",
            "preLaunchTask": "build",
            "program": "${workspaceRoot}/bin/Debug/<target-framework>/<project-name.dll>",
            "args": [],
            "cwd": "${workspaceRoot}",
            "stopAtEntry": false,
            "launchBrowser": {
              "enabled": true,
              "args": "${auto-detect-url}",
              "windows": {
                "command": "cmd.exe",
                "args": "/C start ${auto-detect-url}"
              },
              "osx": {
                "command": "open"
              },
              "linux": {
                "command": "xdg-open"
              }
            },
            "env": {
              "ASPNETCORE_ENVIRONMENT": "Development"
            },
            "sourceFileMap": {
              "/Views": "${workspaceRoot}/Views"
            }
          },
          {
            "name": ".NET Core Attach",
            "type": "coreclr",
            "request": "attach",
            "processId": "${command.pickProcess}"
          }
        ]
      }
    ]
  }
}<|MERGE_RESOLUTION|>--- conflicted
+++ resolved
@@ -23,30 +23,23 @@
   ],
   "main": "./out/src/main",
   "scripts": {
-<<<<<<< HEAD
     "vscode:prepublish": "tsc -p ./",
     "compile": "tsc -p ./ && gulp tslint",
     "watch": "tsc -watch -p ./",
     "test": "node ./node_modules/vscode/bin/test",
     "postinstall": "node ./node_modules/vscode/bin/install"
-=======
-    "postinstall": "node ./node_modules/vscode/bin/install && tsc"
->>>>>>> e4184ead
   },
   "dependencies": {
     "fs-extra": "^1.0.0",
     "http-proxy-agent": "^1.0.0",
     "https-proxy-agent": "^1.0.0",
+    "jsonc-parser": "^0.2.0",
     "lodash.debounce": "^4.0.8",
     "mkdirp": "^0.5.1",
     "open": "*",
+    "request-light": "^0.1.0",
     "semver": "*",
-<<<<<<< HEAD
     "tmp": "0.0.28",
-=======
-    "request-light": "^0.1.0",
-    "jsonc-parser": "^0.2.0",
->>>>>>> e4184ead
     "vscode-debugprotocol": "^1.6.1",
     "vscode-extension-telemetry": "0.0.4",
     "yauzl": "^2.5.0"
@@ -64,7 +57,6 @@
     "gulp": "^3.9.1",
     "gulp-mocha": "^2.1.3",
     "gulp-tslint": "^4.3.0",
-<<<<<<< HEAD
     "mocha": "^2.3.3",
     "plist": "^2.0.1",
     "tslint": "^3.15.1",
@@ -72,13 +64,6 @@
     "typescript": "^2.0.3",
     "vsce": "^1.7.0",
     "vscode": "^1.0.3"
-=======
-    "tslint": "^3.3.0",
-    "tslint-microsoft-contrib": "^2.0.0",
-    "typescript": "^1.8.9",
-    "vscode": "^0.11.0",
-    "vsce": "^1.3.0"
->>>>>>> e4184ead
   },
   "runtimeDependencies": [
     {
