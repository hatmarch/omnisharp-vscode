--- conflicted
+++ resolved
@@ -29,9 +29,8 @@
     "vscode:prepublish": "tsc -p ./",
     "compile": "tsc -p ./ && gulp tslint",
     "watch": "tsc -watch -p ./",
-    "test": "npm-run-all test:unit",
-    "old-test": "npm-run-all test:unit test:integration",
-    "test:unit": "cross-env CODE_VERSION=1.17.2 CODE_TESTS_PATH=./out/test/unitTests npm run test:runInVsCode",
+    "test": "npm-run-all test:unit test:integration",
+    "test:unit": "cross-env CODE_TESTS_PATH=./out/test/unitTests npm run test:runInVsCode",
     "test:integration": "npm-run-all test:integration:*",
     "test:integration:singleCsproj": "cross-env OSVC_SUITE=singleCsproj npm run test:runSuiteInVsCode",
     "test:integration:slnWithCsproj": "cross-env OSVC_SUITE=slnWithCsproj npm run test:runSuiteInVsCode",
@@ -84,13 +83,8 @@
   "runtimeDependencies": [
     {
       "description": "OmniSharp for Windows (.NET 4.6 / x86)",
-<<<<<<< HEAD
       "url": "https://download.visualstudio.microsoft.com/download/pr/100289208/83b6be4e753a13aeac50203cd524350a/omnisharp-win-x86-1.27.2.zip",
       "fallbackUrl": "https://omnisharpdownload.blob.core.windows.net/ext/omnisharp-win-x86-1.27.2.zip",
-=======
-      "url": "https://download.visualstudio.microsoft.com/download/pr/100289212/cb0a3e095c35b20ec3100aafd19a9983/omnisharp-win-x86-1.26.3.zip",
-      "fallbackUrl": "https://omnisharpdownload.blob.core.windows.net/ext/omnisharp-win-x86-1.26.3.zip",
->>>>>>> a6927e0c
       "installPath": ".omnisharp",
       "platforms": [
         "win32"
@@ -102,13 +96,8 @@
     },
     {
       "description": "OmniSharp for Windows (.NET 4.6 / x64)",
-<<<<<<< HEAD
       "url": "https://download.visualstudio.microsoft.com/download/pr/100289204/1291dd6c146dfbfcded52a8fc0a58c60/omnisharp-win-x64-1.27.2.zip",
       "fallbackUrl": "https://omnisharpdownload.blob.core.windows.net/ext/omnisharp-win-x64-1.27.2.zip",
-=======
-      "url": "https://download.visualstudio.microsoft.com/download/pr/100289206/6804914e838d1af6e5df6b2d9319834d/omnisharp-win-x64-1.26.3.zip",
-      "fallbackUrl": "https://omnisharpdownload.blob.core.windows.net/ext/omnisharp-win-x64-1.26.3.zip",
->>>>>>> a6927e0c
       "installPath": ".omnisharp",
       "platforms": [
         "win32"
@@ -120,13 +109,8 @@
     },
     {
       "description": "OmniSharp for OSX",
-<<<<<<< HEAD
       "url": "https://download.visualstudio.microsoft.com/download/pr/100289200/6f9abf6fa8ff4891f29099cf23f9034a/omnisharp-osx-1.27.2.zip",
       "fallbackUrl": "https://omnisharpdownload.blob.core.windows.net/ext/omnisharp-osx-1.27.2.zip",
-=======
-      "url": "https://download.visualstudio.microsoft.com/download/pr/100289205/e47f23ca6966f4d1e47a11028cef4175/omnisharp-osx-1.26.3.zip",
-      "fallbackUrl": "https://omnisharpdownload.blob.core.windows.net/ext/omnisharp-osx-1.26.3.zip",
->>>>>>> a6927e0c
       "installPath": ".omnisharp",
       "platforms": [
         "darwin"
@@ -139,13 +123,8 @@
     },
     {
       "description": "OmniSharp for Linux (x86)",
-<<<<<<< HEAD
       "url": "https://download.visualstudio.microsoft.com/download/pr/100289198/3a894f5135ea9e3cefee8b557ce52fb6/omnisharp-linux-x86-1.27.2.zip",
       "fallbackUrl": "https://omnisharpdownload.blob.core.windows.net/ext/omnisharp-linux-x86-1.27.2.zip",
-=======
-      "url": "https://download.visualstudio.microsoft.com/download/pr/100289203/653d27633adabf5ed59e0a1dc7b6fdfb/omnisharp-linux-x86-1.26.3.zip",
-      "fallbackUrl": "https://omnisharpdownload.blob.core.windows.net/ext/omnisharp-linux-x86-1.26.3.zip",
->>>>>>> a6927e0c
       "installPath": ".omnisharp",
       "platforms": [
         "linux"
@@ -162,13 +141,8 @@
     },
     {
       "description": "OmniSharp for Linux (x64)",
-<<<<<<< HEAD
       "url": "https://download.visualstudio.microsoft.com/download/pr/100289197/6b6deacae45d80bf0174c40b720ed20b/omnisharp-linux-x64-1.27.2.zip",
       "fallbackUrl": "https://omnisharpdownload.blob.core.windows.net/ext/omnisharp-linux-x64-1.27.2.zip",
-=======
-      "url": "https://download.visualstudio.microsoft.com/download/pr/100289202/fd9d78a814c0fbd892c0f9f97bca6d0a/omnisharp-linux-x64-1.26.3.zip",
-      "fallbackUrl": "https://omnisharpdownload.blob.core.windows.net/ext/omnisharp-linux-x64-1.26.3.zip",
->>>>>>> a6927e0c
       "installPath": ".omnisharp",
       "platforms": [
         "linux"
